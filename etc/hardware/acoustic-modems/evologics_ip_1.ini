--- conflicted
+++ resolved
@@ -48,19 +48,16 @@
 TCP Port                                = 9200
 Source Level - Control                  = true
 
-<<<<<<< HEAD
 [Transports.SerialOverTCP/Evologics]
 Enabled                                    = Never
 Serial Port - Device                       = /dev/ttyUSB1
 Debug Level                                = Debug
 
-=======
 [Simulators.AcousticModem]
 Enabled                                 = Simulation
 Entity Label                            = Acoustic Modem Simulator
 Modem Type                              = Evologics
 Transmission Speed                      = 4000
->>>>>>> cd1d875e
 
 [UserInterfaces.MantaPanel]
 Sections of System Addresses            = Evologics Addresses