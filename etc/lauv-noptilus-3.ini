############################################################################
# Copyright 2007-2014 Universidade do Porto - Faculdade de Engenharia      #
# Laboratório de Sistemas e Tecnologia Subaquática (LSTS)                  #
############################################################################
# This file is part of DUNE: Unified Navigation Environment.               #
#                                                                          #
# Commercial Licence Usage                                                 #
# Licencees holding valid commercial DUNE licences may use this file in    #
# accordance with the commercial licence agreement provided with the       #
# Software or, alternatively, in accordance with the terms contained in a  #
# written agreement between you and Universidade do Porto. For licensing   #
# terms, conditions, and further information contact lsts@fe.up.pt.        #
#                                                                          #
# European Union Public Licence - EUPL v.1.1 Usage                         #
# Alternatively, this file may be used under the terms of the EUPL,        #
# Version 1.1 only (the "Licence"), appearing in the file LICENCE.md       #
# included in the packaging of this file. You may not use this work        #
# except in compliance with the Licence. Unless required by applicable     #
# law or agreed to in writing, software distributed under the Licence is   #
# distributed on an "AS IS" basis, WITHOUT WARRANTIES OR CONDITIONS OF     #
# ANY KIND, either express or implied. See the Licence for the specific    #
# language governing permissions and limitations at                        #
# https://www.lsts.pt/dune/licence.                                        #
############################################################################
# Author: Ricardo Martins                                                  #
############################################################################
# LAUV Noptilus 3 configuration file                                       #
############################################################################

[Require auv/basic.ini]
[Require hardware/lctr-a6xx/basic.ini]
[Require hardware/lctr-a6xx/scrtv4.ini]
[Require hardware/lctr-a6xx/evologics.ini]
[Require hardware/lctr-a6xx/gps-lc2m.ini]
[Require hardware/lctr-a6xx/gsm-lc2m.ini]
[Require hardware/lctr-a6xx/iridiumsbd-lc2m.ini]
[Require hardware/lctr-a6xx/imagenex852.ini]
[Require hardware/lctr-a6xx/limu.ini]
[Require hardware/lctr-a6xx/navquestdvl.ini]
[Require hardware/lctr-a6xx/xchangesv.ini]
[Require hardware/lctr-a6xx/ledcon.ini]
[Require hardware/lctr-a6xx/imagenex872.ini]
[Require hardware/lctr-a6xx/imagenex837b.ini]

############################################################################
# Vehicle specific overrides                                               #
############################################################################
[General]
Vehicle                                 = lauv-noptilus-3

[Control.AUV.Allocator]
Maximum Fin Rotation                    = 30.0
Entity Label - Servo Position           = Servo Controller

[Control.AUV.RemoteOperation]
Disable Analog Thrust                   = false

[Control.AUV.Attitude]
Roll PID Gains                          = 0.7, 0.0, 0.2
Depth PID Gains                         = 0.4, 0.05, 0.6
Depth Integral Limit                    = 10.0
Use Fixed Depth Offset                  = false
Depth Offset                            = 0.20
Maximum Pitch Reference                 = 15.0
Pitch PID Gains                         = 1.5, 0.0, 1.1
Maximum Pitch Actuation                 = 25.0
Heading PID Gains                       = 1.5, 0.0, 0.0
Maximum Heading Rate                    = 30.0
Heading Rate PID Gains                  = 1.2, 0.0, 0.0
Maximum Fin Rotation                    = 30.0
Force Pitch At Surface                  = true
Pitch Angle At Surface                  = 10.0
Log PID Parcels                         = true

[Control.Path.VectorField]
Debug Level                             = Debug
Course Control                          = true
Bottom Track -- Enabled                 = true

[Monitors.Entities]
Default Monitoring -- Hardware          = Clock,
                                          Collisions,
                                          DVL,
                                          Fuel,
                                          Leak Sensor - Antenna,
                                          Leak Sensor - Bottom,
                                          Motor Controller,
                                          Servo Controller,
                                          Sidescan

[Monitors.FuelLevel]
Batteries Energy Capacity               = 700
Capacity Decay Factor                   = 10.0
Optimistic Model Voltage                = 17.474, 22.0699, 23.4355, 24.0591,
                                          24.5753, 24.9946, 25.3495, 25.8226,
                                          26.7151, 27.1452, 27.8505
Optimistic Model Energy                 = 0.00, 10.12, 28.22, 54.85,
                                          134.72, 235.89, 357.29, 449.95,
                                          573.48, 621.41, 700.00
Optimistic Model Current                = 3.23
Optimistic Model Temperature            = 20.0
Pessimistic Model Voltage               = 7.02789, 22.059, 24.0805, 25.523,
                                          25.7126, 25.9231, 26.1864, 26.7339,
                                          27.0919, 27.492, 28.1027, 28.7133, 29.7247
Pessimistic Model Energy                = 0.0, 12.94, 20.61, 44.57,
                                          94.41, 114.54, 159.58, 311.02,
                                          379.07, 421.25, 498.88, 574.60, 700.00
Pessimistic Model Current               = 0.702
Pessimistic Model Temperature           = 20.0
Zero Model Voltage                      = 17.51, 20.97, 21.82, 22.58,
                                          23.34, 23.97, 24.51, 24.70,
                                          25.04, 25.33, 25.55, 25.84,
                                          26.03, 26.46, 27.05, 27.25,
                                          27.88, 28.33, 29.01
Zero Model Energy                       = 0.00, 5.67, 9.72, 14.59,
                                          25.12, 31.60, 61.59, 72.93,
                                          132.89, 177.47, 283.63, 366.28,
                                          386.55, 492.71, 567.25, 597.24,
                                          671.79, 701.77, 702.59
Zero Model Temperature                  = 0.0
Zero Model Current                      = 1.35
Very Cold Model Voltage                 = 17.51, 20.97, 21.82, 22.58,
                                          23.34, 23.97, 24.51, 24.70,
                                          25.04, 25.33, 25.55, 25.84,
                                          26.03
Very Cold Model Energy                  = 0.00, 32.41, 64.01, 106.16,
                                          166.93, 273.91, 376.81, 414.09,
                                          482.16, 544.56, 587.52, 691.24,
                                          692.87
Very Cold Model Temperature             = -20.0
Very Cold Model Current                 = 1.35
OP Mode Labels                          = Survival,
                                          Idle,
                                          Motion,
                                          SideScan,
                                          Camera,
                                          Full
OP Mode Values                          = 22.385,
                                          23.225,
                                          94.43,
                                          98.03,
                                          109.43,
                                          113.03

[Monitors.Servos]
Position Fault Detection                = true

[Navigation.AUV.SGNavigation]
Distance Between DVL and CG             = 0.51
Distance Between LBL and GPS            = 0.86

[Navigation.General.LBL]
Enabled                                 = Never

[Power.PCTLv2]
ADC Reference Voltage                   = 1.083
Power Channel 2 - Name                  = Sound Velocity Sensor
Power Channel 2 - State                 = 1
Power Channel 4 - Name                  = Evologics
Power Channel 4 - State                 = 1
Power Channel 6 - Name                  = Camera - CPU
Power Channel 6 - State                 = 0
Power Channel 13 - Name                 = N/C (+5V_6)
Power Channel 13 - State                = 0

[Sensors.MLBL]
Enabled                                 = Never

[Sensors.Imagenex872]
IPv4 Address                            = 192.168.0.50

[Sensors.NavQuestDVL]
Device Position                         = 0.86, 0, 0.12

[Transports.Evologics]
IPv4 Address                            = 10.0.10.105
Source Level                            = 1
Connection Retry Timeout                = 4000

[Transports.UAN]
Enabled                                 = Hardware
Entity Label                            = UAN
Enable Reports                          = true
Reports Periodicity                     = 30

[Sensors.LIMU]
Hard-Iron Calibration                   = 0.0558, 0.0216, 0.0000

[Transports.Noptilus]
Enabled                                 = Never
Entity Label                            = Noptilus
Slot Count                              = 3
Slot Number                             = 2
Slot Duration                           = 2
Destination                             = manta-11

[Power.LEDCON]
Enabled                                 = Hardware
Slave System Name                       = lauv-noptilus-3-aux

[Navigation.AUV.Ranger]
Enabled                                 = Hardware
Entity Label                            = Ranger
Ping Periodicity                        = 5
Debug Level                             = Spew

<<<<<<< HEAD
[Vision.Lumenera]
Enabled                                 = Hardware
Entity Label                            = Camera
Camera IPv4 Address                     = 10.0.10.102
Frames Per Second                       = 7
Maximum Exposure                        = 10
Maximum Gain                            = 4.0
Autoexposure Knee                       = 5
Autogain Knee                           = 2.0
Median Filter                           = False
Strobe                                  = true
Enable Camera Streaming                 = false
=======
[Sensors.Imagenex837B]
X-Axis Distance to GPS                  = 1.0
IPv4 Address                            = 192.168.0.30
>>>>>>> 1025ddf4
<|MERGE_RESOLUTION|>--- conflicted
+++ resolved
@@ -204,7 +204,10 @@
 Ping Periodicity                        = 5
 Debug Level                             = Spew
 
-<<<<<<< HEAD
+[Sensors.Imagenex837B]
+X-Axis Distance to GPS                  = 1.0
+IPv4 Address                            = 192.168.0.30
+
 [Vision.Lumenera]
 Enabled                                 = Hardware
 Entity Label                            = Camera
@@ -216,9 +219,4 @@
 Autogain Knee                           = 2.0
 Median Filter                           = False
 Strobe                                  = true
-Enable Camera Streaming                 = false
-=======
-[Sensors.Imagenex837B]
-X-Axis Distance to GPS                  = 1.0
-IPv4 Address                            = 192.168.0.30
->>>>>>> 1025ddf4
+Enable Camera Streaming                 = false