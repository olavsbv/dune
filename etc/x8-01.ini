--- conflicted
+++ resolved
@@ -22,7 +22,9 @@
 # language governing permissions and limitations at                        #
 # http://ec.europa.eu/idabc/eupl.html.                                     #
 ############################################################################
-# Author: Joao Fortuna, Ricardo Bencatel                                   #
+# Author: Joao Fortuna                                                     #
+#         Ricardo Bencatel                                                 #
+#         Filipe Ferreira                                                  #
 ############################################################################
 # X8-Flying Wing configuration file                                        #
 ############################################################################
@@ -61,11 +63,8 @@
 Look Ahead Gain                            = 1.2
 Turn Rate Gain                             = 0.0005
 Maximum Bank                               = 30
-<<<<<<< HEAD
-=======
 #Debug Level                                = Spew
 #EstimatedState Filter                      = x8-01:Autopilot
->>>>>>> bbfaefc5
 
 [Control.Path.Formation.Controller]
 Leader Name                                = form-leader-01
@@ -92,7 +91,7 @@
 
 [Transports.UDP/Formation]
 Entity Label                               = Formation Link
-Enabled                                    = Simulation
+Enabled                                    = Never#Hardware
 Local Port                                 = 6020
 Static Destinations                        = 10.0.20.105:6020,
                                              10.0.20.110:6020
@@ -107,7 +106,7 @@
 #                                             127.0.0.1:6023,
                                              192.168.1.18:6023,
                                              127.0.0.1:6024
-Static Destinations                        = 192.168.1.18:6032
+#Static Destinations                        = 192.168.1.18:6032
 Transports                                 = EstimatedState,
                                              EstimatedStreamVelocity
 
