//***************************************************************************
// Copyright 2007-2015 Universidade do Porto - Faculdade de Engenharia      *
// Laboratório de Sistemas e Tecnologia Subaquática (LSTS)                  *
//***************************************************************************
// This file is part of DUNE: Unified Navigation Environment.               *
//                                                                          *
// Commercial Licence Usage                                                 *
// Licencees holding valid commercial DUNE licences may use this file in    *
// accordance with the commercial licence agreement provided with the       *
// Software or, alternatively, in accordance with the terms contained in a  *
// written agreement between you and Universidade do Porto. For licensing   *
// terms, conditions, and further information contact lsts@fe.up.pt.        *
//                                                                          *
// European Union Public Licence - EUPL v.1.1 Usage                         *
// Alternatively, this file may be used under the terms of the EUPL,        *
// Version 1.1 only (the "Licence"), appearing in the file LICENCE.md       *
// included in the packaging of this file. You may not use this work        *
// except in compliance with the Licence. Unless required by applicable     *
// law or agreed to in writing, software distributed under the Licence is   *
// distributed on an "AS IS" basis, WITHOUT WARRANTIES OR CONDITIONS OF     *
// ANY KIND, either express or implied. See the Licence for the specific    *
// language governing permissions and limitations at                        *
// http://ec.europa.eu/idabc/eupl.html.                                     *
//***************************************************************************
// Author: Pedro Calado                                                     *
// Author: Eduardo Marques (original maneuver implementation)               *
//***************************************************************************

#ifndef MANEUVER_MULTIPLEXER_LOITER_HPP_INCLUDED_
#define MANEUVER_MULTIPLEXER_LOITER_HPP_INCLUDED_

#include <DUNE/DUNE.hpp>

// Local headers
#include "MuxedManeuver.hpp"

namespace Maneuver
{
  namespace Multiplexer
  {
    using DUNE_NAMESPACES;

    struct LoiterArgs
    {
      //! Minimum radius to prevent incompatibility with path controller
      double min_radius;
    };

    //! Loiter maneuver
    class Loiter: public MuxedManeuver<IMC::Loiter, LoiterArgs>
    {
    public:
      //! Supported loiter types
      enum LoiterTypes
      {
        //! Circular loiter
        LTYPE_CIRCULAR = 0,
        //! Figure eight loiter
        LTYPE_FIGURE_EIGHT
      };

      //! Default constructor.
      //! @param[in] task pointer to Maneuver task
      //! @param[in] mt pointer to Memento table
      //! @param[in] args loiter arguments
<<<<<<< HEAD
      Loiter(Maneuvers::Maneuver* task, Maneuvers::MementoTable* mt,
             LoiterArgs* args):
        MuxedManeuver<IMC::Loiter, LoiterArgs>(task, mt, args)
      {
        mt->add("Time Left", m_mem.time_left)
        .defaultValue("-1.0");
      }

      //! Deactivate
      void
      onManeuverDeactivation(void)
      {
        if (m_duration <= 0.0f)
          m_task->disableMemento();

        if (m_end_time > 0.0f)
          m_mem.time_left = m_end_time - Clock::get();
      }
=======
      Loiter(Maneuvers::Maneuver* task, LoiterArgs* args):
        MuxedManeuver<IMC::Loiter, LoiterArgs>(task, args),
        m_ltr(NULL)
      { }
>>>>>>> 5926ebe2

      //! Destructor
      ~Loiter(void)
      {
        Memory::clear(m_ltr);
      }

      //! Get supported loiter type to perform
      //! @param[in] type loiter type to perform from maneuver message
      //! @return supported type of loiter that will be performed
      LoiterTypes
      getType(IMC::Loiter::LoiterTypeEnum type)
      {
        switch (type)
        {
          case IMC::Loiter::LT_DEFAULT:
          case IMC::Loiter::LT_CIRCULAR:
            return LTYPE_CIRCULAR;
          case IMC::Loiter::LT_EIGHT:
            return LTYPE_FIGURE_EIGHT;
          default:
            m_task->err("Specified loiter type not supported, performing default");
            return getType(IMC::Loiter::LT_DEFAULT);
        }
      }

      //! Start maneuver function
      //! @param[in] maneuver loiter maneuver message
      void
      onStart(const IMC::Loiter* maneuver)
      {
        Memory::clear(m_ltr);

        LoiterTypes type = getType((IMC::Loiter::LoiterTypeEnum)maneuver->type);

        switch (type)
        {
          case LTYPE_FIGURE_EIGHT:
            Maneuvers::FigureEight* fig;
            fig = new Maneuvers::FigureEight(maneuver, m_task, m_args->min_radius);
            m_ltr = static_cast<Maneuvers::AbstractLoiter*>(fig);
            break;
          default:
            Maneuvers::Circular* circ;
            circ = new Maneuvers::Circular(maneuver, m_task, m_args->min_radius);
            m_ltr = static_cast<Maneuvers::AbstractLoiter*>(circ);
            break;
        }

<<<<<<< HEAD
        IMC::DesiredPath path;
        path.end_lat = maneuver->lat;
        path.end_lon = maneuver->lon;
        path.end_z = maneuver->z;
        path.end_z_units = maneuver->z_units;
        path.lradius = radius;

        if (maneuver->direction == IMC::Loiter::LD_CCLOCKW)
          path.flags = IMC::DesiredPath::FL_CCLOCKW;
        else
          path.flags = 0;  // clockwise by default

        path.speed = maneuver->speed;
        path.speed_units = maneuver->speed_units;
        m_task->dispatch(path);

        if (maneuver->duration > 0.0f && m_mem.time_left > 0.0f)
          m_duration = std::min((float)maneuver->duration, m_mem.time_left);
        else
          m_duration = maneuver->duration;

        m_end_time = -1.0;
=======
        m_duration = maneuver->duration;
        m_end_time = -1;
>>>>>>> 5926ebe2
      }

      //! On PathControlState message
      //! @param[in] pcs pointer to PathControlState message
      void
      onPathControlState(const IMC::PathControlState* pcs)
      {
        m_ltr->onPathControlState(pcs);

        if (m_ltr->isLoitering())
        {
          if (m_duration > 0.0f)
          {
            double now = Clock::get();

            if (m_end_time < 0)
            {
              m_task->debug("will now loiter for %1.f seconds", m_duration);
              m_end_time = now + m_duration;
            }
            else if (now >= m_end_time)
            {
              m_task->signalCompletion();
            }
            else
            {
              m_task->signalProgress((uint16_t)Math::round(m_end_time - now));
            }
          }
        }
        else
        {
          if (m_duration > 0.0f)
            m_task->signalProgress(pcs->eta + m_duration);
          else
            m_task->signalProgress();
        }
      }

      //! On EstimatedState message
      //! @param[in] msg pointer to EstimatedState message
      void
      onEstimatedState(const IMC::EstimatedState* msg)
      {
        m_ltr->onEstimatedState(msg);
      }

    private:
<<<<<<< HEAD
      struct Mementos
      {
        //! Time left keeping
        float time_left;
      };

=======
      //! Pointers to loiter type behavior
      Maneuvers::AbstractLoiter* m_ltr;
>>>>>>> 5926ebe2
      //! Loiter: End time
      double m_end_time;
      //! Loiter: Duration in seconds
      float m_duration;
      //! Mementos
      Mementos m_mem;
    };
  }
}

#endif<|MERGE_RESOLUTION|>--- conflicted
+++ resolved
@@ -63,10 +63,10 @@
       //! @param[in] task pointer to Maneuver task
       //! @param[in] mt pointer to Memento table
       //! @param[in] args loiter arguments
-<<<<<<< HEAD
       Loiter(Maneuvers::Maneuver* task, Maneuvers::MementoTable* mt,
              LoiterArgs* args):
-        MuxedManeuver<IMC::Loiter, LoiterArgs>(task, mt, args)
+        MuxedManeuver<IMC::Loiter, LoiterArgs>(task, mt, args),
+        m_ltr(NULL)
       {
         mt->add("Time Left", m_mem.time_left)
         .defaultValue("-1.0");
@@ -82,12 +82,6 @@
         if (m_end_time > 0.0f)
           m_mem.time_left = m_end_time - Clock::get();
       }
-=======
-      Loiter(Maneuvers::Maneuver* task, LoiterArgs* args):
-        MuxedManeuver<IMC::Loiter, LoiterArgs>(task, args),
-        m_ltr(NULL)
-      { }
->>>>>>> 5926ebe2
 
       //! Destructor
       ~Loiter(void)
@@ -137,33 +131,12 @@
             break;
         }
 
-<<<<<<< HEAD
-        IMC::DesiredPath path;
-        path.end_lat = maneuver->lat;
-        path.end_lon = maneuver->lon;
-        path.end_z = maneuver->z;
-        path.end_z_units = maneuver->z_units;
-        path.lradius = radius;
-
-        if (maneuver->direction == IMC::Loiter::LD_CCLOCKW)
-          path.flags = IMC::DesiredPath::FL_CCLOCKW;
-        else
-          path.flags = 0;  // clockwise by default
-
-        path.speed = maneuver->speed;
-        path.speed_units = maneuver->speed_units;
-        m_task->dispatch(path);
-
         if (maneuver->duration > 0.0f && m_mem.time_left > 0.0f)
           m_duration = std::min((float)maneuver->duration, m_mem.time_left);
         else
           m_duration = maneuver->duration;
 
         m_end_time = -1.0;
-=======
-        m_duration = maneuver->duration;
-        m_end_time = -1;
->>>>>>> 5926ebe2
       }
 
       //! On PathControlState message
@@ -212,17 +185,14 @@
       }
 
     private:
-<<<<<<< HEAD
       struct Mementos
       {
         //! Time left keeping
         float time_left;
       };
 
-=======
       //! Pointers to loiter type behavior
       Maneuvers::AbstractLoiter* m_ltr;
->>>>>>> 5926ebe2
       //! Loiter: End time
       double m_end_time;
       //! Loiter: Duration in seconds
