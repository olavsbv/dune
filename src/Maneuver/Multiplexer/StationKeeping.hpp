--- conflicted
+++ resolved
@@ -54,14 +54,9 @@
       //! @param[in] task pointer to Maneuver task
       //! @param[in] mt pointer to Memento table
       //! @param[in] args stationkeeping arguments
-<<<<<<< HEAD
       StationKeeping(Maneuvers::Maneuver* task, Maneuvers::MementoTable* mt,
                      StationKeepingArgs* args):
-        MuxedManeuver(task, mt, args),
-=======
-      StationKeeping(Maneuvers::Maneuver* task, StationKeepingArgs* args):
-        MuxedManeuver<IMC::StationKeeping, StationKeepingArgs>(task, args),
->>>>>>> 0c24618a
+        MuxedManeuver<IMC::StationKeeping, StationKeepingArgs>(task, mt, args),
         m_skeep(NULL),
         m_end_time(-1.0)
       {
