--- conflicted
+++ resolved
@@ -651,11 +651,7 @@
             }
             catch (...)
             {
-<<<<<<< HEAD
-              debug("connection lost: %s: retrying", e.what());
-=======
               war("Connection lost, retrying...");
->>>>>>> bcbc3923
               m_TCP_sock->delFromPoll(m_iom);
               delete m_TCP_sock;
 
